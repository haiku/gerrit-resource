--- conflicted
+++ resolved
@@ -71,7 +71,6 @@
 }
 
 func TestMain(m *testing.M) {
-<<<<<<< HEAD
 	// Run a separate func so defers run before Exit.
 	os.Exit(func() int {
 		var err error
@@ -80,7 +79,7 @@
 			panic(err)
 		}
 		defer os.RemoveAll(testTempDir)
-		cookiesTempDir = testTempDir
+		authTempDir = testTempDir
 		updateStampTempDir = testTempDir
 
 		testServer := httptest.NewServer(http.HandlerFunc(testGerritHandler))
@@ -93,28 +92,6 @@
 			testGerritUrl = strings.Replace(
 				testGerritUrl, localhostIp.String(), "localhost", 1)
 		}
-=======
-	var err error
-	testTempDir, err = ioutil.TempDir("", "concourse-gerrit-test")
-	if err != nil {
-		panic(err)
-	}
-	authTempDir = testTempDir
-	updateStampTempDir = testTempDir
-
-	testServer := httptest.NewServer(http.HandlerFunc(testGerritHandler))
-	testGerritUrl = testServer.URL
-
-	// Replace IP in test URL with "localhost" (if equivalent) so cookies work.
-	localhostIp, err := net.ResolveIPAddr("ip4", "localhost")
-	if err == nil && strings.Contains(testGerritUrl, localhostIp.String()) {
-		testGerritUrl = strings.Replace(
-			testGerritUrl, localhostIp.String(), "localhost", 1)
-	}
-
-	// Mock out git execution
-	execGit = testExecGit
->>>>>>> dacc6900
 
 		// Mock out git execution
 		execGit = testExecGit
